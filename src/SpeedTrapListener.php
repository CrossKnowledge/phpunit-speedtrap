<?php
declare(strict_types=1);

namespace JohnKary\PHPUnit\Listener;

<<<<<<< HEAD
use PHPUnit\Framework\TestCase;
use PHPUnit\Runner\AfterLastTestHook;
use PHPUnit\Runner\AfterSuccessfulTestHook;
use PHPUnit\Runner\BeforeFirstTestHook;
use PHPUnit\Util\Test as UtilTest;
=======
use PHPUnit\Framework\{TestListener, TestListenerDefaultImplementation, TestSuite, Test, TestCase};
use PHPUnit\Util\Test as TestUtil;
>>>>>>> b2f2226a

/**
 * A PHPUnit TestHook that exposes your slowest running tests by outputting
 * results directly to the console.
 */
class SpeedTrapListener implements AfterSuccessfulTestHook, BeforeFirstTestHook, AfterLastTestHook
{
    /**
     * Slowness profiling enabled by default. Set to false to disable profiling
     * and reporting.
     *
     * Use environment variable "PHPUNIT_SPEEDTRAP" set to value "disabled" to
     * disable profiling.
     *
     * @var boolean
     */
    protected $enabled = true;

    /**
     * Internal tracking for test suites.
     *
     * Increments as more suites are run, then decremented as they finish. All
     * suites have been run when returns to 0.
     */
    protected $suites = 0;

    /**
     * Test execution time (milliseconds) after which a test will be considered
     * "slow" and be included in the slowness report.
     *
     * @var int
     */
    protected $slowThreshold;

    /**
     * Number of tests to print in slowness report.
     *
     * @var int
     */
    protected $reportLength;

    /**
     * Whether the test runner should halt running additional tests after
     * finding a slow test.
     *
     * @var bool
     */
    protected $stopOnSlow;

    /**
     * Collection of slow tests.
     * Keys (string) => Printable label describing the test
     * Values (int) => Test execution time, in milliseconds
     */
    protected $slow = [];

    public function __construct(array $options = [])
    {
        $this->enabled = getenv('PHPUNIT_SPEEDTRAP') === 'disabled' ? false : true;

        $this->loadOptions($options);
    }

    /**
     * A test successfully ended.
     *
     * @param string $test
     * @param float  $time
     */
    public function executeAfterSuccessfulTest(string $test, float $time): void
    {
<<<<<<< HEAD
=======
        if (!$this->enabled) return;
        if (!$test instanceof TestCase) return;

>>>>>>> b2f2226a
        $timeInMilliseconds = $this->toMilliseconds($time);
        $threshold = $this->getSlowThreshold($test);

        if ($this->isSlow($timeInMilliseconds, $threshold)) {
            $this->addSlowTest($test, $timeInMilliseconds);
        }
    }

    /**
     * A test suite started.
     */
    public function executeBeforeFirstTest(): void
    {
        if (!$this->enabled) return;

        $this->suites++;
    }

    /**
     * A test suite ended.
     */
    public function executeAfterLastTest(): void
    {
        if (!$this->enabled) return;

        $this->suites--;

        if (0 === $this->suites && $this->hasSlowTests()) {
            arsort($this->slow); // Sort longest running tests to the top

            $this->renderHeader();
            $this->renderBody();
            $this->renderFooter();
        }
    }

    /**
     * Whether the given test execution time is considered slow.
     *
     * @param int $time          Test execution time in milliseconds
     * @param int $slowThreshold Test execution time at which a test should be considered slow, in milliseconds
     */
    protected function isSlow(int $time, int $slowThreshold): bool
    {
        return $time >= $slowThreshold;
    }

    /**
     * Stores a test as slow.
     */
    protected function addSlowTest($test, int $time)
    {
<<<<<<< HEAD
        $this->slow[$test] = $time;
=======
        $label = $this->makeLabel($test);

        $this->slow[$label] = $time;

        if ($this->stopOnSlow) {
            $test->getTestResultObject()->stop();
        }
>>>>>>> b2f2226a
    }

    /**
     * Whether at least one test has been considered slow.
     */
    protected function hasSlowTests(): bool
    {
        return !empty($this->slow);
    }

    /**
     * Convert PHPUnit's reported test time (microseconds) to milliseconds.
     */
    protected function toMilliseconds(float $time): int
    {
        return (int) round($time * 1000);
    }

    /**
     * Label describing a slow test case. Formatted to support copy/paste with
     * PHPUnit's --filter CLI option:
     *
     *     vendor/bin/phpunit --filter 'JohnKary\\PHPUnit\\Listener\\Tests\\SomeSlowTest::testWithDataProvider with data set "Rock"'
     */
    protected function makeLabel(TestCase $test): string
    {
        return sprintf('%s::%s', addslashes(get_class($test)), $test->getName());
    }

    /**
     * Calculate number of tests to include in slowness report.
     */
    protected function getReportLength(): int
    {
        return min(count($this->slow), $this->reportLength);
    }

    /**
     * Calculate number of slow tests to be hidden from the slowness report
     * due to list length.
     */
    protected function getHiddenCount(): int
    {
        $total = count($this->slow);
        $showing = $this->getReportLength();

        $hidden = 0;
        if ($total > $showing) {
            $hidden = $total - $showing;
        }

        return $hidden;
    }

    /**
     * Renders slowness report header.
     */
    protected function renderHeader()
    {
        echo sprintf("\n\nYou should really speed up these slow tests (>%sms)...\n", $this->slowThreshold);
    }

    /**
     * Renders slowness report body.
     */
    protected function renderBody()
    {
        $slowTests = $this->slow;

        $length = $this->getReportLength();
        for ($i = 1; $i <= $length; ++$i) {
            $label = key($slowTests);
            $time = array_shift($slowTests);

            echo sprintf(" %s. %sms to run %s\n", $i, $time, $label);
        }
    }

    /**
     * Renders slowness report footer.
     */
    protected function renderFooter()
    {
        if ($hidden = $this->getHiddenCount()) {
            printf("...and there %s %s more above your threshold hidden from view\n", $hidden == 1 ? 'is' : 'are', $hidden);
        }
    }

    /**
     * Populate options into class internals.
     */
    protected function loadOptions(array $options)
    {
        $this->slowThreshold = $options['slowThreshold'] ?? 500;
        $this->reportLength = $options['reportLength'] ?? 10;
        $this->stopOnSlow = $options['stopOnSlow'] ?? false;
    }

    /**
     * Calculate slow test threshold for given test. A TestCase may override the
     * suite-wide slowness threshold by using the annotation {@slowThreshold}
     * with a threshold value in milliseconds.
     *
     * For example, the following test would be considered slow if its execution
     * time meets or exceeds 5000ms (5 seconds):
     *
     * <code>
     * \@slowThreshold 5000
     * public function testLongRunningProcess() {}
     * </code>
     */
    protected function getSlowThreshold(string $test): int
    {
<<<<<<< HEAD
        $call = explode('::', $test);
        $ann  = UtilTest::parseTestMethodAnnotations($call[0], $call[1]);
=======
        $ann = TestUtil::parseTestMethodAnnotations(
            get_class($test),
            $test->getName(false)
        );
>>>>>>> b2f2226a

        return isset($ann['method']['slowThreshold'][0]) ? (int) $ann['method']['slowThreshold'][0] : $this->slowThreshold;
    }
}<|MERGE_RESOLUTION|>--- conflicted
+++ resolved
@@ -3,16 +3,11 @@
 
 namespace JohnKary\PHPUnit\Listener;
 
-<<<<<<< HEAD
 use PHPUnit\Framework\TestCase;
 use PHPUnit\Runner\AfterLastTestHook;
 use PHPUnit\Runner\AfterSuccessfulTestHook;
 use PHPUnit\Runner\BeforeFirstTestHook;
-use PHPUnit\Util\Test as UtilTest;
-=======
-use PHPUnit\Framework\{TestListener, TestListenerDefaultImplementation, TestSuite, Test, TestCase};
 use PHPUnit\Util\Test as TestUtil;
->>>>>>> b2f2226a
 
 /**
  * A PHPUnit TestHook that exposes your slowest running tests by outputting
@@ -84,12 +79,8 @@
      */
     public function executeAfterSuccessfulTest(string $test, float $time): void
     {
-<<<<<<< HEAD
-=======
         if (!$this->enabled) return;
-        if (!$test instanceof TestCase) return;
-
->>>>>>> b2f2226a
+
         $timeInMilliseconds = $this->toMilliseconds($time);
         $threshold = $this->getSlowThreshold($test);
 
@@ -142,9 +133,6 @@
      */
     protected function addSlowTest($test, int $time)
     {
-<<<<<<< HEAD
-        $this->slow[$test] = $time;
-=======
         $label = $this->makeLabel($test);
 
         $this->slow[$label] = $time;
@@ -152,7 +140,6 @@
         if ($this->stopOnSlow) {
             $test->getTestResultObject()->stop();
         }
->>>>>>> b2f2226a
     }
 
     /**
@@ -177,9 +164,11 @@
      *
      *     vendor/bin/phpunit --filter 'JohnKary\\PHPUnit\\Listener\\Tests\\SomeSlowTest::testWithDataProvider with data set "Rock"'
      */
-    protected function makeLabel(TestCase $test): string
-    {
-        return sprintf('%s::%s', addslashes(get_class($test)), $test->getName());
+    protected function makeLabel($test): string
+    {
+        $call = explode('::', $test);
+
+        return sprintf('%s::%s', addslashes($call[0]), $call[1]);
     }
 
     /**
@@ -266,15 +255,8 @@
      */
     protected function getSlowThreshold(string $test): int
     {
-<<<<<<< HEAD
         $call = explode('::', $test);
-        $ann  = UtilTest::parseTestMethodAnnotations($call[0], $call[1]);
-=======
-        $ann = TestUtil::parseTestMethodAnnotations(
-            get_class($test),
-            $test->getName(false)
-        );
->>>>>>> b2f2226a
+        $ann = TestUtil::parseTestMethodAnnotations($call[0], $call[1]);
 
         return isset($ann['method']['slowThreshold'][0]) ? (int) $ann['method']['slowThreshold'][0] : $this->slowThreshold;
     }
